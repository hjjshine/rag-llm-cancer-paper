--- conflicted
+++ resolved
@@ -108,14 +108,9 @@
     {query_prompt} 
     """
     
-    output, input_prompt = run_llm(input_prompt, client, model_type, model, max_len, temp, random_seed)
-    
-    return output, input_prompt, retrieval_results_dict
-<<<<<<< HEAD
-
-
-=======
->>>>>>> 5cae697c
+    return run_llm(input_prompt, CLIENT, model_type, model, max_len, temp, random_seed)
+
+
 
 # ================== BATCH EXECUTION FUNCTIONS ==================
 def run_ragllm_on_prompts(
@@ -165,11 +160,7 @@
         retrieval_res_ls.append(retrieval_results_dict)
         time.sleep(0.3)
     
-    return(output_test_ls, input_prompt_ls, retrieval_res_ls)
-<<<<<<< HEAD
-
-=======
->>>>>>> 5cae697c
+    return(output_test_ls, input_prompt_ls)
 
 def run_iterations_rag(
     num_iterations, 
@@ -210,8 +201,9 @@
         time_elapsed = str(f'{time_elapsed/60:.4f}')
         print(f'Time elapsed for iteration {i}: {time_elapsed} min')
         
-    return(output_ls, input_ls, retrieval_ls, runtime_ls)
-
+    return(output_ls, input_ls, runtime_ls)
+
+    
 # ================== MAIN ==================
 def main(args):
     
